--- conflicted
+++ resolved
@@ -593,11 +593,9 @@
 exec admin "lua t=box.select(0, 0, 777):totable()"
 exec admin "lua t[2], t[3], t[4], t[5]"
 exec admin "lua box.space[0]:truncate()"
-<<<<<<< HEAD
 print """# A test case for Bug#1119389 '(lbox_tuple_index) crashes on 'nil' argument'"""
 exec admin "lua t=box.insert(0, 8989)"
 exec admin "lua t[nil]"
-=======
 print """# A test case for Bug#1131108 'tonumber64 from negative int inconsistency'"""
 exec admin "lua tonumber64(-1)"
 exec admin "lua tonumber64(-1LL)"
@@ -606,5 +604,4 @@
 exec admin "lua -1LL"
 exec admin "lua -1ULL"
 exec admin "lua tonumber64(-1.0)"
-exec admin "lua 6LL - 7LL"
->>>>>>> 694db99d
+exec admin "lua 6LL - 7LL"