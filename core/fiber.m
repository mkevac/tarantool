/*
 * Copyright (C) 2010 Mail.RU
 * Copyright (C) 2010 Yuriy Vostrikov
 *
 * Redistribution and use in source and binary forms, with or without
 * modification, are permitted provided that the following conditions
 * are met:
 * 1. Redistributions of source code must retain the above copyright
 *    notice, this list of conditions and the following disclaimer.
 * 2. Redistributions in binary form must reproduce the above copyright
 *    notice, this list of conditions and the following disclaimer in the
 *    documentation and/or other materials provided with the distribution.
 *
 * THIS SOFTWARE IS PROVIDED BY AUTHOR AND CONTRIBUTORS ``AS IS'' AND
 * ANY EXPRESS OR IMPLIED WARRANTIES, INCLUDING, BUT NOT LIMITED TO, THE
 * IMPLIED WARRANTIES OF MERCHANTABILITY AND FITNESS FOR A PARTICULAR PURPOSE
 * ARE DISCLAIMED.  IN NO EVENT SHALL AUTHOR OR CONTRIBUTORS BE LIABLE
 * FOR ANY DIRECT, INDIRECT, INCIDENTAL, SPECIAL, EXEMPLARY, OR CONSEQUENTIAL
 * DAMAGES (INCLUDING, BUT NOT LIMITED TO, PROCUREMENT OF SUBSTITUTE GOODS
 * OR SERVICES; LOSS OF USE, DATA, OR PROFITS; OR BUSINESS INTERRUPTION)
 * HOWEVER CAUSED AND ON ANY THEORY OF LIABILITY, WHETHER IN CONTRACT, STRICT
 * LIABILITY, OR TORT (INCLUDING NEGLIGENCE OR OTHERWISE) ARISING IN ANY WAY
 * OUT OF THE USE OF THIS SOFTWARE, EVEN IF ADVISED OF THE POSSIBILITY OF
 * SUCH DAMAGE.
 */

#include "fiber.h"
#include "config.h"
#include <arpa/inet.h>
#include <errno.h>
#include <fcntl.h>
#include <limits.h>
#include <sys/types.h>
#include <netinet/in.h>
#include <netinet/tcp.h>
#include <signal.h>
#include <stdio.h>
#include <stdlib.h>
#include <string.h>
#include <sys/mman.h>
#include <sys/socket.h>
#include <unistd.h>
#include <sysexits.h>
#include <third_party/queue.h>
#include <third_party/khash.h>

#include <palloc.h>
#include <salloc.h>
#include <say.h>
#include <tarantool.h>
#include TARANTOOL_CONFIG
#include <tarantool_ev.h>
#include <tbuf.h>
#include <util.h>
#include <stat.h>
#include <pickle.h>

@implementation FiberCancelException
@end

static struct fiber sched;
struct fiber *fiber = &sched;
static struct fiber **sp, *call_stack[64];
static uint32_t last_used_fid;
static struct palloc_pool *ex_pool;

struct fiber_cleanup {
	void (*handler) (void *data);
	void *data;
};

struct fiber_server {
	int port;
	void *data;
	void (*handler) (void *data);
	void (*on_bind) (void *data);
};

struct fiber_msg {
	u32 fid;
	u32 data_len;
	u8 data[];
};

static inline struct fiber_msg *
fiber_msg(const struct tbuf *buf)
{
	return buf->data;
}

KHASH_MAP_INIT_INT(fid2fiber, void *, realloc);
static khash_t(fid2fiber) *fibers_registry;

static void
update_last_stack_frame(struct fiber *fiber)
{
#ifdef ENABLE_BACKTRACE
	fiber->last_stack_frame = __builtin_frame_address(0);
#else
	(void)fiber;
#endif /* ENABLE_BACKTRACE */
}

void
fiber_call(struct fiber *callee)
{
	struct fiber *caller = fiber;

	assert(sp - call_stack < 8);
	assert(caller);

	fiber = callee;
	*sp++ = caller;

	update_last_stack_frame(caller);

	callee->csw++;
	coro_transfer(&caller->coro.ctx, &callee->coro.ctx);
}


/** Interrupt a synchronous wait of a fiber inside the event loop.
 * We do so by keeping an "async" event in every fiber, solely
 * for this purpose, and raising this event here.
 */

void
fiber_wakeup(struct fiber *f)
{
	ev_async_start(&f->async);
	ev_async_send(&f->async);
}

/** Cancel the subject fiber.
 *
 * Note: this is not guaranteed to succeed, and requires a level
 * of cooperation on behalf of the fiber. A fiber may opt to set
 * FIBER_CANCELLABLE to false, and never test that it was
 * cancelled.  Such fiber we won't be ever to cancel, ever, and
 * for such fiber this call will lead to an infinite wait.
 * However, fiber_testcancel() is embedded to the rest of fiber_*
 * API (@sa yield()), which makes most of the fibers that opt in,
 * cancellable.
 *
 * Currently cancellation can only be synchronous: this call
 * returns only when the subject fiber has terminated.
 *
 * The fiber which is cancelled, has tnt_FiberCancelException
 * raised in it. For cancellation to work, this exception type
 * should be re-raised whenever (if) it is caught.
 */

void
fiber_cancel(struct fiber *f)
{
	assert(fiber->fid != 0);
	assert(!(f->flags & FIBER_CANCEL));

	f->flags |= FIBER_CANCEL;
<<<<<<< HEAD

	if (f->flags & FIBER_CANCELLABLE)
		fiber_wakeup(f);

	assert(f->waiter == NULL);
	f->waiter = fiber;

	@try {
		yield();
	}
	@finally {
		f->waiter = NULL;
	}
}


/** Test if this fiber is in a cancellable state and was indeed
 * cancelled, and raise an exception (tnt_FiberCancelException) if
 * that's the case.
 */

void
fiber_testcancel(void)
{
	if (!(fiber->flags & FIBER_CANCELLABLE))
		return;

	if (!(fiber->flags & FIBER_CANCEL))
		return;

	tnt_raise(FiberCancelException);
}

/** Change the current cancellation state of a fiber. This is not
 * a cancellation point.
 */

void fiber_setcancelstate(bool enable)
{
	if (enable == true)
		fiber->flags |= FIBER_CANCELLABLE;
	else
		fiber->flags &= ~FIBER_CANCELLABLE;
}

=======

	if (f->flags & FIBER_CANCELLABLE)
		fiber_wakeup(f);

	assert(f->waiter == NULL);
	f->waiter = fiber;

	@try {
		yield();
	}
	@finally {
		f->waiter = NULL;
	}
}


/** Test if this fiber is in a cancellable state and was indeed
 * cancelled, and raise an exception (tnt_FiberCancelException) if
 * that's the case.
 */

void
fiber_testcancel(void)
{
	if (!(fiber->flags & FIBER_CANCELLABLE))
		return;

	if (!(fiber->flags & FIBER_CANCEL))
		return;

	tnt_raise(FiberCancelException);
}

/** Change the current cancellation state of a fiber. This is not
 * a cancellation point.
 */

void fiber_setcancelstate(bool enable)
{
	if (enable == true)
		fiber->flags |= FIBER_CANCELLABLE;
	else
		fiber->flags &= ~FIBER_CANCELLABLE;
}

>>>>>>> 4279a836
/**
 * @note: this is a cancellation point (@sa fiber_testcancel())
 */

void
yield(void)
{
	struct fiber *callee = *(--sp);
	struct fiber *caller = fiber;

	fiber = callee;
	update_last_stack_frame(caller);

	callee->csw++;
	coro_transfer(&caller->coro.ctx, &callee->coro.ctx);

	fiber_testcancel();
}

/**
 * @note: this is a cancellation point (@sa fiber_testcancel())
 */

void
fiber_sleep(ev_tstamp delay)
{
	ev_timer_set(&fiber->timer, delay, 0.);
	ev_timer_start(&fiber->timer);
	@try {
		yield();
	}
	@finally {
		ev_timer_stop(&fiber->timer);
	}
}

/** Wait for a forked child to complete.
 * @note: this is a cancellation point (@sa fiber_testcancel()).
*/

void
wait_for_child(pid_t pid)
{
	ev_child_set(&fiber->cw, pid, 0);
	ev_child_start(&fiber->cw);
	@try {
		yield();
	}
	@finally {
		ev_child_stop(&fiber->cw);
	}
}


<<<<<<< HEAD
void
=======
static void
>>>>>>> 4279a836
fiber_io_start(int events)
{
	ev_io *io = &fiber->io;

	assert (!ev_is_active(io));
<<<<<<< HEAD

	ev_io_set(io, fiber->fd, events);
	ev_io_start(io);
}

/** @note: this is a cancellation point.
 */

void
=======

	ev_io_set(io, fiber->fd, events);
	ev_io_start(io);
}

/** @note: this is a cancellation point.
 */

static void
>>>>>>> 4279a836
fiber_io_yield()
{
	assert(ev_is_active(&fiber->io));

	@try {
		yield();
	}
	@catch (id o)
	{
		ev_io_stop(&fiber->io);
		@throw;
	}
}

<<<<<<< HEAD
void
fiber_io_stop(int events)
=======
static void
fiber_io_stop(int events __attribute__((unused)))
>>>>>>> 4279a836
{
	ev_io *io = &fiber->io;

	assert(ev_is_active(io) && io->fd == fiber->fd && (io->events & events));

	ev_io_stop(io);
}

static void
ev_schedule(ev_watcher *watcher, int event __attribute__((unused)))
{
	assert(fiber == &sched);
	fiber_call(watcher->data);
}

static struct fiber *
fid2fiber(int fid)
{
	khiter_t k = kh_get(fid2fiber, fibers_registry, fid);

	if (k == kh_end(fibers_registry))
		return NULL;
	if (!kh_exist(fibers_registry, k))
		return NULL;
	return kh_value(fibers_registry, k);
}

static void
register_fid(struct fiber *fiber)
{
	int ret;
	khiter_t k = kh_put(fid2fiber, fibers_registry, fiber->fid, &ret);
	kh_key(fibers_registry, k) = fiber->fid;
	kh_value(fibers_registry, k) = fiber;
}

static void
unregister_fid(struct fiber *fiber)
{
	khiter_t k = kh_get(fid2fiber, fibers_registry, fiber->fid);
	kh_del(fid2fiber, fibers_registry, k);
}

static void
clear_inbox(struct fiber *fiber)
{
	for (size_t i = 0; i < fiber->inbox->size; i++)
		fiber->inbox->ring[i] = NULL;
	fiber->inbox->head = fiber->inbox->tail = 0;
}

static void
fiber_alloc(struct fiber *fiber)
{
	prelease(fiber->pool);
	fiber->rbuf = tbuf_alloc(fiber->pool);
	fiber->iov = tbuf_alloc(fiber->pool);
	fiber->cleanup = tbuf_alloc(fiber->pool);

	fiber->iov_cnt = 0;
	clear_inbox(fiber);
}

void
fiber_register_cleanup(fiber_cleanup_handler handler, void *data)
{
	struct fiber_cleanup i;
	i.handler = handler;
	i.data = data;
	tbuf_append(fiber->cleanup, &i, sizeof(struct fiber_cleanup));
}

void
fiber_cleanup(void)
{
	struct fiber_cleanup *cleanup = fiber->cleanup->data;
	int i = fiber->cleanup->len / sizeof(struct fiber_cleanup);

	while (i-- > 0) {
		cleanup->handler(cleanup->data);
		cleanup++;
	}
	tbuf_reset(fiber->cleanup);
}

void
fiber_gc(void)
{
	struct palloc_pool *tmp;

	fiber_cleanup();

	if (palloc_allocated(fiber->pool) < 128 * 1024)
		return;

	tmp = fiber->pool;
	fiber->pool = ex_pool;
	ex_pool = tmp;
	palloc_set_name(fiber->pool, fiber->name);
	palloc_set_name(ex_pool, "ex_pool");

	fiber->rbuf = tbuf_clone(fiber->pool, fiber->rbuf);
	fiber->cleanup = tbuf_clone(fiber->pool, fiber->cleanup);

	struct tbuf *new_iov = tbuf_alloc(fiber->pool);
	for (int i = 0; i < fiber->iov_cnt; i++) {
		struct iovec *v;
		size_t o = tbuf_reserve(new_iov, sizeof(*v));
		v = new_iov->data + o;
		memcpy(v, iovec(fiber->iov) + i, sizeof(*v));
	}
	fiber->iov = new_iov;

	for (int i = 0; i < fiber->inbox->size; i++) {
		struct msg *ri = fiber->inbox->ring[i];
		if (ri != NULL) {
			fiber->inbox->ring[i] = palloc(fiber->pool, sizeof(*ri));
			fiber->inbox->ring[i]->sender_fid = ri->sender_fid;
			fiber->inbox->ring[i]->msg = tbuf_clone(fiber->pool, ri->msg);
		}
	}

	prelease(ex_pool);
}


/** Destroy the currently active fiber and prepare it for reuse.
 */

static void
fiber_zombificate()
{
	fiber_set_name(fiber, "zombie");
	fiber->f = NULL;
	fiber->data = NULL;
	unregister_fid(fiber);
	fiber->fid = 0;
	fiber->flags = 0;
	fiber_alloc(fiber);

	SLIST_INSERT_HEAD(&zombie_fibers, fiber, zombie_link);
}

static void
fiber_loop(void *data __attribute__((unused)))
{
	for (;;) {
		assert(fiber != NULL && fiber->f != NULL && fiber->fid != 0);
		@try {
			fiber->f(fiber->f_data);
		}
		@catch (FiberCancelException *e) {
			say_info("fiber `%s' has been cancelled", fiber->name);

			if (fiber->waiter != NULL)
				fiber_call(fiber->waiter);

			say_info("fiber `%s': exiting", fiber->name);
		}
		@catch (id e) {
			say_error("fiber `%s': exception `%s'", fiber->name, [e name]);
			panic("fiber `%s': exiting", fiber->name);
		}

		fiber_close();
		fiber_zombificate();
		yield();	/* give control back to scheduler */
	}
}

/** Set fiber name.
 *
 * @param[in] name the new name of the fiber. Truncated to
 * FIBER_NAME_MAXLEN.
*/

void
fiber_set_name(struct fiber *fiber, const char *name)
{
	assert(name != NULL);
	snprintf(fiber->name, sizeof(fiber->name), "%s", name);
}

/* fiber never dies, just become zombie */
struct fiber *
fiber_create(const char *name, int fd, int inbox_size, void (*f) (void *), void *f_data)
{
	struct fiber *fiber = NULL;
	if (inbox_size <= 0)
		inbox_size = 64;

	if (!SLIST_EMPTY(&zombie_fibers)) {
		fiber = SLIST_FIRST(&zombie_fibers);
		SLIST_REMOVE_HEAD(&zombie_fibers, zombie_link);
	} else {
		fiber = palloc(eter_pool, sizeof(*fiber));
		if (fiber == NULL)
			return NULL;

		memset(fiber, 0, sizeof(*fiber));
		if (tarantool_coro_create(&fiber->coro, fiber_loop, NULL) == NULL)
			return NULL;

		fiber->pool = palloc_create_pool(name);
		fiber->inbox = palloc(eter_pool, (sizeof(*fiber->inbox) +
						  inbox_size * sizeof(struct tbuf *)));
		fiber->inbox->size = inbox_size;

		fiber_alloc(fiber);
		ev_init(&fiber->io, (void *)ev_schedule);
		ev_async_init(&fiber->async, (void *)ev_schedule);
		ev_init(&fiber->timer, (void *)ev_schedule);
		ev_init(&fiber->cw, (void *)ev_schedule);
		fiber->io.data = fiber->async.data = fiber->timer.data = fiber->cw.data = fiber;

		SLIST_INSERT_HEAD(&fibers, fiber, link);
	}

	fiber->fd = fd;
	fiber->f = f;
	fiber->f_data = f_data;
	while (++last_used_fid <= 100) ;	/* fids from 0 to 100 are reserved */
	fiber->fid = last_used_fid;
	fiber->flags = 0;
	fiber->waiter = NULL;
	fiber_set_name(fiber, name);
	palloc_set_name(fiber->pool, fiber->name);
	register_fid(fiber);

	return fiber;
}

/*
 * note, we can't release memory allocated via palloc(eter_pool, ...)
 * so, struct fiber and some of its members are leaked forever
 */

void
fiber_destroy(struct fiber *f)
{
	if (f == fiber) /* do not destroy running fiber */
		return;
	if (strcmp(f->name, "sched") == 0)
		return;

	palloc_destroy_pool(f->pool);
	tarantool_coro_destroy(&f->coro);
}

void
fiber_destroy_all()
{
	struct fiber *f;
	SLIST_FOREACH(f, &fibers, link)
		fiber_destroy(f);
}


char *
fiber_peer_name(struct fiber *fiber)
{
	struct sockaddr_in peer;
	socklen_t peer_len = sizeof(peer);

	if (!fiber->has_peer || fiber->fd < 3)
		return NULL;

	if (fiber->peer_name[0] != 0)
		return fiber->peer_name;

	memset(&peer, 0, peer_len);
	if (getpeername(fiber->fd, (struct sockaddr *)&peer, &peer_len) < 0)
		return NULL;

	uint32_t zero = 0;
	if (memcmp(&peer.sin_addr, &zero, sizeof(zero)) == 0)
		return NULL;

	snprintf(fiber->peer_name, sizeof(fiber->peer_name),
		 "%s:%d", inet_ntoa(peer.sin_addr), ntohs(peer.sin_port));

	fiber->cookie = 0;
	memcpy(&fiber->cookie, &peer, MIN(sizeof(peer), sizeof(fiber->cookie)));
	return fiber->peer_name;
}

int
fiber_close(void)
{
	if (fiber->fd < 0)
		return 0;

	/* We don't know if IO is active if there was an error. */
	if (ev_is_active(&fiber->io))
		fiber_io_stop(-1);

	int r = close(fiber->fd);

	fiber->fd = -1;
	fiber->has_peer = false;
	fiber->peer_name[0] = 0;

	return r;
}

static int
ring_size(struct ring *inbox)
{
	return (inbox->size + inbox->head - inbox->tail) % inbox->size;
}

int
inbox_size(struct fiber *recipient)
{
	return ring_size(recipient->inbox);
}

/**
 * @note: this is a cancellation point (@sa fiber_testcancel())
 */

void
wait_inbox(struct fiber *recipient)
{
	while (ring_size(recipient->inbox) == 0) {
		recipient->flags |= FIBER_READING_INBOX;
		@try {
			yield();
		}
		@finally {
			recipient->flags &= ~FIBER_READING_INBOX;
		}
	}
}

bool
write_inbox(struct fiber *recipient, struct tbuf *msg)
{
	struct ring *inbox = recipient->inbox;
	if (ring_size(inbox) == inbox->size - 1)
		return false;

	inbox->ring[inbox->head] = palloc(recipient->pool, sizeof(struct msg));
	inbox->ring[inbox->head]->sender_fid = fiber->fid;
	inbox->ring[inbox->head]->msg = tbuf_clone(recipient->pool, msg);
	inbox->head = (inbox->head + 1) % inbox->size;

	if (recipient->flags & FIBER_READING_INBOX)
		fiber_call(recipient);
	return true;
}


/**
 * @note: this is a cancellation point (@sa fiber_testcancel())
 */

struct msg *
read_inbox(void)
{
	struct ring *restrict inbox = fiber->inbox;
	while (ring_size(inbox) == 0) {
		fiber->flags |= FIBER_READING_INBOX;
		@try {
			yield();
		}
		@finally {
			fiber->flags &= ~FIBER_READING_INBOX;
		}
	}

	struct msg *msg = inbox->ring[inbox->tail];
	inbox->ring[inbox->tail] = NULL;
	inbox->tail = (inbox->tail + 1) % inbox->size;

	return msg;
}

/**
 * @note: this is a cancellation point.
 */

int
fiber_bread(struct tbuf *buf, size_t at_least)
{
	ssize_t r;
	tbuf_ensure(buf, MAX(cfg.readahead, at_least));

	fiber_io_start(EV_READ);
	for (;;) {
		fiber_io_yield();
		r = read(fiber->fd, buf->data + buf->len, buf->size - buf->len);
		if (r > 0) {
			buf->len += r;
			if (buf->len >= at_least)
				break;
		} else {
			if (r < 0 && (errno == EAGAIN || errno == EWOULDBLOCK))
				continue;
			break;
		}
	}
	fiber_io_stop(EV_READ);

	return r;
}

void
add_iov_dup(const void *buf, size_t len)
{
	void *copy = palloc(fiber->pool, len);
	memcpy(copy, buf, len);
	add_iov(copy, len);
}

/**
 * @note: this is a cancellation point.
 */

ssize_t
fiber_flush_output(void)
{
	ssize_t result, r = 0, bytes = 0;
	struct iovec *iov = iovec(fiber->iov);
	size_t iov_cnt = fiber->iov_cnt;

	fiber_io_start(EV_WRITE);
	while (iov_cnt > 0) {
		fiber_io_yield();
		bytes += r = writev(fiber->fd, iov, MIN(iov_cnt, IOV_MAX));
		if (r <= 0) {
			if (errno == EAGAIN || errno == EWOULDBLOCK)
				continue;
			else
				break;
		}

		while (iov_cnt > 0) {
			if (iov->iov_len > r) {
				iov->iov_base += r;
				iov->iov_len -= r;
				break;
			} else {
				r -= iov->iov_len;
				iov++;
				iov_cnt--;
			}
		}
	}
	fiber_io_stop(EV_WRITE);

	if (r < 0) {
		size_t rem = 0;
		for (int i = 0; i < iov_cnt; i++)
			rem += iov[i].iov_len;

		say_syserror("client unexpectedly gone, %" PRI_SZ " bytes unwritten", rem);
		result = r;
	} else
		result = bytes;

	fiber->iov_cnt = 0;	/* discard anything unwritten */
	tbuf_reset(fiber->iov);
	return result;
}

/**
 * @note: this is a cancellation point.
 */

ssize_t
fiber_read(void *buf, size_t count)
{
	ssize_t r, done = 0;

	fiber_io_start(EV_READ);
	while (count != done) {

		fiber_io_yield();

		if ((r = read(fiber->fd, buf + done, count - done)) <= 0) {
			if (errno == EAGAIN || errno == EWOULDBLOCK)
				continue;
			else
				break;
		}
		done += r;
	}
	fiber_io_stop(EV_READ);

	return done;
}

/**
 * @note: this is a cancellation point.
 */

ssize_t
fiber_write(const void *buf, size_t count)
{
	int r;
	unsigned int done = 0;

	fiber_io_start(EV_WRITE);

	while (count != done) {
		fiber_io_yield();
		if ((r = write(fiber->fd, buf + done, count - done)) == -1) {
			if (errno == EAGAIN || errno == EWOULDBLOCK)
				continue;
			else
				break;
		}
		done += r;
	}
	fiber_io_stop(EV_WRITE);

	return done;
}

/**
 * @note: this is a cancellation point.
 */

int
fiber_connect(struct sockaddr_in *addr)
{
	fiber->fd = socket(AF_INET, SOCK_STREAM, 0);
	if (fiber->fd < 0)
		goto error;

	if (set_nonblock(fiber->fd) < 0)
		goto error;

	if (connect(fiber->fd, (struct sockaddr *)addr, sizeof(*addr)) < 0) {

		if (errno != EINPROGRESS)
			goto error;

		fiber_io_start(EV_WRITE);
		fiber_io_yield();
		fiber_io_stop(EV_WRITE);

		int error;
		socklen_t error_size = sizeof(error);

		if (getsockopt(fiber->fd, SOL_SOCKET, SO_ERROR,
			       &error, &error_size) < 0)
			goto error;

		assert(error_size == sizeof(error));

		if (error != 0) {
			errno = error;
			goto error;
		}
	}

	return fiber->fd;

      error:
	fiber_close();
	return fiber->fd;
}

int
set_nonblock(int sock)
{
	int flags;
	if ((flags = fcntl(sock, F_GETFL, 0)) < 0 || fcntl(sock, F_SETFL, flags | O_NONBLOCK) < 0)
		return -1;
	return sock;
}

static int
read_atleast(int fd, struct tbuf *b, size_t to_read)
{
	tbuf_ensure(b, to_read);
	while (to_read > 0) {
		int r = read(fd, b->data + b->len, to_read);
		if (r <= 0) {
			if (errno == EINTR)
				continue;
			return -1;
		}
		to_read -= r;
		b->len += r;
	}
	return 0;
}

/** Write all data to a socket.
 *
 * This function is equivalent to 'write', except it would ensure
 * that all data is written to the file unless a non-ignorable
 * error occurs.
 *
 * @retval 0  Success
 *
 * @reval  1  An error occurred (not EINTR).
 */
static int
write_all(int fd, void *data, size_t len)
{
	while (len > 0) {
		ssize_t r = write(fd, data, len);
		if (r < 0) {
			if (errno == EINTR)
				continue;
			return -1;
		}
		data += r;
		len -= r;
	}
	return 0;
}

void __attribute__ ((noreturn))
blocking_loop(int fd, struct tbuf *(*handler) (void *state, struct tbuf *), void *state)
{
	struct tbuf *request, *request_body, *reply, *reply_body;
	u32 *request_size, reply_size;
	int result = EXIT_FAILURE;

	for (;;) {
		request = tbuf_alloc(fiber->pool);
		if (read_atleast(fd, request, sizeof(u32)) < 0) {
			result = EXIT_SUCCESS;
			break;
		}

		if ((request_size = tbuf_peek(request, sizeof(u32))) == NULL) {
			result = EXIT_SUCCESS;
			break;
		}
		*request_size = ntohl(*request_size);

		if (read_atleast(fd, request, *request_size) < 0) {
			result = EXIT_SUCCESS;
			break;
		}

		request_body = tbuf_alloc(fiber->pool);
		tbuf_append(request_body, fiber_msg(request)->data, fiber_msg(request)->data_len);

		reply_body = handler(state, request_body);

		reply_size = sizeof(struct fiber_msg) + reply_body->len;
		reply = tbuf_alloc(fiber->pool);
		tbuf_reserve(reply, reply_size);

		fiber_msg(reply)->fid = fiber_msg(request)->fid;
		fiber_msg(reply)->data_len = reply_body->len;
		memcpy(fiber_msg(reply)->data, reply_body->data, reply_body->len);

		reply_size = htonl(reply_size);
		if (write_all(fd, &reply_size, sizeof(reply_size)) < 0) {
			result = EXIT_FAILURE;
			break;
		}
		if (write_all(fd, reply->data, reply->len) < 0) {
			result = EXIT_FAILURE;
			break;
		}

		prelease(fiber->pool);
	}

	handler(state, NULL);
	exit(result);
}

static void
inbox2sock(void *_data __attribute__((unused)))
{
	struct tbuf *msg, *out;
	struct msg *m;
	u32 len;

	for (;;) {
		out = tbuf_alloc(fiber->pool);

		do {
			m = read_inbox();
			msg = tbuf_alloc(fiber->pool);

			/* TODO: do not copy message twice */
			tbuf_reserve(msg, sizeof(struct fiber_msg) + m->msg->len);
			fiber_msg(msg)->fid = m->sender_fid;
			fiber_msg(msg)->data_len = m->msg->len;
			memcpy(fiber_msg(msg)->data, m->msg->data, m->msg->len);
			len = htonl(msg->len);

			tbuf_append(out, &len, sizeof(len));
			tbuf_append(out, msg->data, msg->len);
		} while (ring_size(fiber->inbox) > 0);

		if (fiber_write(out->data, out->len) != out->len)
			panic("child is dead");
		fiber_gc();
	}
}

static void
sock2inbox(void *_data __attribute__((unused)))
{
	struct tbuf *msg, *msg_body;
	struct fiber *recipient;
	u32 len;

	for (;;) {
		if (fiber->rbuf->len < sizeof(len)) {
			if (fiber_bread(fiber->rbuf, sizeof(len)) <= 0)
				panic("child is dead");
		}

		len = read_u32(fiber->rbuf);

		len = ntohl(len);
		if (fiber->rbuf->len < len) {
			if (fiber_bread(fiber->rbuf, len) <= 0)
				panic("child is dead");
		}

		msg = tbuf_split(fiber->rbuf, len);
		recipient = fid2fiber(fiber_msg(msg)->fid);
		if (recipient == NULL) {
			say_error("recipient is lost");
			continue;
		}

		msg_body = tbuf_alloc(recipient->pool);
		tbuf_append(msg_body, fiber_msg(msg)->data, fiber_msg(msg)->data_len);
		write_inbox(recipient, msg_body);
		fiber_gc();
	}
}

struct child *
spawn_child(const char *name, int inbox_size, struct tbuf *(*handler) (void *, struct tbuf *),
	    void *state)
{
	char *proxy_name;
	int socks[2];
	int pid;

	if (socketpair(AF_UNIX, SOCK_STREAM, 0, socks) == -1) {
		say_syserror("socketpair");
		return NULL;
	}

	if ((pid = fork()) == -1) {
		say_syserror("fork");
		return NULL;
	}

	if (pid) {
		close(socks[0]);
		if (set_nonblock(socks[1]) == -1)
			return NULL;

		struct child *c = palloc(eter_pool, sizeof(*c));
		c->pid = pid;

		proxy_name = palloc(eter_pool, 64);
		snprintf(proxy_name, 64, "%s/sock2inbox", name);
		c->in = fiber_create(proxy_name, socks[1], inbox_size, sock2inbox, NULL);
		fiber_call(c->in);
		proxy_name = palloc(eter_pool, 64);
		snprintf(proxy_name, 64, "%s/inbox2sock", name);
		c->out = fiber_create(proxy_name, socks[1], inbox_size, inbox2sock, NULL);
		c->out->flags |= FIBER_READING_INBOX;
		return c;
	} else {
		char child_name[sizeof(fiber->name)];
		/*
		 * Move to an own process group, to not receive
		 * signals from the controlling tty.
		 */
		setpgid(0, 0);
		salloc_destroy();
		close_all_xcpt(2, socks[0], sayfd);
		snprintf(child_name, sizeof(child_name), "%s/child", name);
		fiber_set_name(&sched, child_name);
		set_proc_title(name);
		say_crit("%s initialized", name);
		blocking_loop(socks[0], handler, state);
	}
}

static void
tcp_server_handler(void *data)
{
	struct fiber_server *server = fiber->data;
	struct fiber *h;
	char name[64];
	int fd;
	int one = 1;

	if (fiber_serv_socket(fiber, tcp_server, server->port, true, 0.1) != 0) {
		say_error("init server socket on port %i fail", server->port);
		exit(EX_OSERR);
	}

	if (server->on_bind != NULL) {
		server->on_bind(server->data);
	}

	fiber_io_start(EV_READ);
	for (;;) {
<<<<<<< HEAD
=======
		if (bind(fiber->fd, (struct sockaddr *)&sin, sizeof(sin)) == -1) {
			if (errno == EADDRINUSE)
				goto sleep_and_retry;
			say_syserror("bind");
			exit(EX_OSERR);
		}
		if (listen(fiber->fd, cfg.backlog) == -1) {
			if (errno == EADDRINUSE)
				goto sleep_and_retry;
			say_syserror("listen");
			exit(EX_OSERR);
		}

		say_info("bound to TCP port %i", server->port);
		break;

	      sleep_and_retry:
		if (!warning_said) {
			say_warn("port %i is already in use, "
				 "will retry binding after 0.1 seconds.", server->port);
			warning_said = true;
		}
		fiber_sleep(0.1);
	}

	if (server->on_bind != NULL)
		server->on_bind(server->data);

	fiber_io_start(EV_READ);
	for (;;) {
>>>>>>> 4279a836
		fiber_io_yield();

		while ((fd = accept(fiber->fd, NULL, NULL)) > 0) {
			if (set_nonblock(fd) == -1) {
				say_error("can't set nonblock");
				close(fd);
				continue;
			}
			if (setsockopt(fd, IPPROTO_TCP, TCP_NODELAY,
				       &one, sizeof(one)) == -1) {
				say_syserror("setsockopt failed");
				/* Do nothing, not a fatal error.  */
			}

			snprintf(name, sizeof(name), "%i/handler", server->port);
			h = fiber_create(name, fd, -1, server->handler, data);
			if (h == NULL) {
				say_error("can't create handler fiber, dropping client connection");
				close(fd);
				continue;
			}

			h->has_peer = true;
			fiber_call(h);
		}
		if (fd < 0 && errno != EAGAIN && errno != EWOULDBLOCK) {
			say_syserror("accept");
			continue;
		}
	}
	fiber_io_stop(EV_READ);
}

struct fiber *
<<<<<<< HEAD
fiber_server(fiber_server_type type, int port, void (*handler) (void *data), void *data,
=======
fiber_server(int port, void (*handler) (void *data), void *data,
>>>>>>> 4279a836
	     void (*on_bind) (void *data))
{
	char *server_name;
	struct fiber_server *server;
	struct fiber *s;

<<<<<<< HEAD
	assert(type == tcp_server);

=======
>>>>>>> 4279a836
	server_name = palloc(eter_pool, 64);
	snprintf(server_name, 64, "%i/acceptor", port);
	s = fiber_create(server_name, -1, -1, tcp_server_handler, data);
	s->data = server = palloc(eter_pool, sizeof(struct fiber_server));
	assert(server != NULL);
	server->port = port;
	server->handler = handler;
	server->on_bind = on_bind;

	fiber_call(s);		/* give a handler a chance */
	return s;
<<<<<<< HEAD
}

/** create new fiber's socket and set standat options. */
static int
create_socket(struct fiber *fiber, fiber_server_type type)
{
	int sock_domain = -1;
	int sock_type = -1;
	int sock_protocol = -1;
	int one = 1;
	struct linger ling = { 0, 0 };

	if (fiber->fd != -1) {
		say_error("fiber is already has socket");
		return -1;
	}

	switch (type) {
	case tcp_server:
		sock_domain = AF_INET;
		sock_type = SOCK_STREAM;
		sock_protocol = IPPROTO_TCP;
		break;
	default:
		say_error("invalid socket type");
		goto create_socket_fail;
	}

	fiber->fd = socket(sock_domain, sock_type, sock_protocol);
	if (fiber->fd == -1) {
		say_syserror("socket");
		goto create_socket_fail;
	}

	if (setsockopt(fiber->fd, SOL_SOCKET, SO_REUSEADDR, &one, sizeof(one)) != 0) {
		say_syserror("setsockopt");
		goto create_socket_fail;
	}

	if (setsockopt(fiber->fd, SOL_SOCKET, SO_KEEPALIVE, &one, sizeof(one)) != 0 ||
	    setsockopt(fiber->fd, IPPROTO_TCP, TCP_NODELAY, &one, sizeof(one)) != 0 ||
	    setsockopt(fiber->fd, SOL_SOCKET, SO_LINGER, &ling, sizeof(ling)) != 0) {
		say_syserror("setsockopt");
		goto create_socket_fail;
	}

	if (set_nonblock(fiber->fd) == -1) {
		goto create_socket_fail;
	}

	return 0;

create_socket_fail:

	if (fiber->fd != -1) {
		close(fiber->fd);
	}
	return -1;
}

/** Create server socket and bind his on port. */
int
fiber_serv_socket(struct fiber *fiber, fiber_server_type type, unsigned short port, bool retry, ev_tstamp delay)
{
	const ev_tstamp min_delay = 0.001; /* minimal delay is 1 msec */
	struct sockaddr_in sin;
	bool warning_said = false;
	bool is_stream_sock = false;

	if (type == tcp_server) {
		is_stream_sock = true;
	}

	if (delay < min_delay) {
		delay = min_delay;
	}

	if (create_socket(fiber, type) != 0) {
		return -1;
	}

	/* clean sockaddr_in struct */
	memset(&sin, 0, sizeof(struct sockaddr_in));

	/* fill sockaddr_in struct */
	sin.sin_family = AF_INET;
	sin.sin_port = htons(port);
	if (strcmp(cfg.bind_ipaddr, "INADDR_ANY") == 0) {
		sin.sin_addr.s_addr = INADDR_ANY;
	} else {
		if (!inet_aton(cfg.bind_ipaddr, &sin.sin_addr)) {
			say_syserror("inet_aton");
			return -1;
		}
	}

	while (true) {
		if (bind(fiber->fd, (struct sockaddr *)&sin, sizeof(sin)) != 0) {
			if (retry && (errno == EADDRINUSE)) {
				/* retry mode, try, to bind after delay */
				goto sleep_and_retry;
			}
			say_syserror("bind");
			return -1;
		}
		if (is_stream_sock && (listen(fiber->fd, cfg.backlog) != 0)) {
			if (retry && (errno == EADDRINUSE)) {
				/* retry mode, try, to bind after delay */
				goto sleep_and_retry;
			}
			say_syserror("listen");
			return -1;
		}

		say_info("bound to port %i", port);
		break;

	sleep_and_retry:
		if (!warning_said) {
			say_warn("port %i is already in use, "
				 "will retry binding after %lf seconds.", port, delay);
			warning_said = true;
		}
		fiber_sleep(delay);
	}

	return 0;
=======
>>>>>>> 4279a836
}

void
fiber_info(struct tbuf *out)
{
	struct fiber *fiber;

	tbuf_printf(out, "fibers:" CRLF);
	SLIST_FOREACH(fiber, &fibers, link) {
		void *stack_top = fiber->coro.stack + fiber->coro.stack_size;

		tbuf_printf(out, "  - fid: %4i" CRLF, fiber->fid);
		tbuf_printf(out, "    csw: %i" CRLF, fiber->csw);
		tbuf_printf(out, "    name: %s" CRLF, fiber->name);
		tbuf_printf(out, "    inbox: %i" CRLF, ring_size(fiber->inbox));
		tbuf_printf(out, "    fd: %4i" CRLF, fiber->fd);
		tbuf_printf(out, "    peer: %s" CRLF, fiber_peer_name(fiber));
		tbuf_printf(out, "    stack: %p" CRLF, stack_top);
#ifdef ENABLE_BACKTRACE
		tbuf_printf(out, "    backtrace:" CRLF "%s",
			    backtrace(fiber->last_stack_frame,
				      fiber->coro.stack, fiber->coro.stack_size));
#endif /* ENABLE_BACKTRACE */
	}
}

void
fiber_init(void)
{
	SLIST_INIT(&fibers);
	fibers_registry = kh_init(fid2fiber, NULL);

	ex_pool = palloc_create_pool("ex_pool");

	memset(&sched, 0, sizeof(sched));
	sched.fid = 1;
	fiber_set_name(&sched, "sched");
	sched.pool = palloc_create_pool(sched.name);

	sp = call_stack;
	fiber = &sched;
	last_used_fid = 100;
}<|MERGE_RESOLUTION|>--- conflicted
+++ resolved
@@ -157,7 +157,6 @@
 	assert(!(f->flags & FIBER_CANCEL));
 
 	f->flags |= FIBER_CANCEL;
-<<<<<<< HEAD
 
 	if (f->flags & FIBER_CANCELLABLE)
 		fiber_wakeup(f);
@@ -203,53 +202,6 @@
 		fiber->flags &= ~FIBER_CANCELLABLE;
 }
 
-=======
-
-	if (f->flags & FIBER_CANCELLABLE)
-		fiber_wakeup(f);
-
-	assert(f->waiter == NULL);
-	f->waiter = fiber;
-
-	@try {
-		yield();
-	}
-	@finally {
-		f->waiter = NULL;
-	}
-}
-
-
-/** Test if this fiber is in a cancellable state and was indeed
- * cancelled, and raise an exception (tnt_FiberCancelException) if
- * that's the case.
- */
-
-void
-fiber_testcancel(void)
-{
-	if (!(fiber->flags & FIBER_CANCELLABLE))
-		return;
-
-	if (!(fiber->flags & FIBER_CANCEL))
-		return;
-
-	tnt_raise(FiberCancelException);
-}
-
-/** Change the current cancellation state of a fiber. This is not
- * a cancellation point.
- */
-
-void fiber_setcancelstate(bool enable)
-{
-	if (enable == true)
-		fiber->flags |= FIBER_CANCELLABLE;
-	else
-		fiber->flags &= ~FIBER_CANCELLABLE;
-}
-
->>>>>>> 4279a836
 /**
  * @note: this is a cancellation point (@sa fiber_testcancel())
  */
@@ -304,17 +256,12 @@
 }
 
 
-<<<<<<< HEAD
-void
-=======
-static void
->>>>>>> 4279a836
+void
 fiber_io_start(int events)
 {
 	ev_io *io = &fiber->io;
 
 	assert (!ev_is_active(io));
-<<<<<<< HEAD
 
 	ev_io_set(io, fiber->fd, events);
 	ev_io_start(io);
@@ -324,17 +271,6 @@
  */
 
 void
-=======
-
-	ev_io_set(io, fiber->fd, events);
-	ev_io_start(io);
-}
-
-/** @note: this is a cancellation point.
- */
-
-static void
->>>>>>> 4279a836
 fiber_io_yield()
 {
 	assert(ev_is_active(&fiber->io));
@@ -349,13 +285,8 @@
 	}
 }
 
-<<<<<<< HEAD
-void
-fiber_io_stop(int events)
-=======
-static void
+void
 fiber_io_stop(int events __attribute__((unused)))
->>>>>>> 4279a836
 {
 	ev_io *io = &fiber->io;
 
@@ -1155,7 +1086,7 @@
 	int fd;
 	int one = 1;
 
-	if (fiber_serv_socket(fiber, tcp_server, server->port, true, 0.1) != 0) {
+	if (fiber_serv_socket(fiber, server->port, true, 0.1) != 0) {
 		say_error("init server socket on port %i fail", server->port);
 		exit(EX_OSERR);
 	}
@@ -1166,39 +1097,6 @@
 
 	fiber_io_start(EV_READ);
 	for (;;) {
-<<<<<<< HEAD
-=======
-		if (bind(fiber->fd, (struct sockaddr *)&sin, sizeof(sin)) == -1) {
-			if (errno == EADDRINUSE)
-				goto sleep_and_retry;
-			say_syserror("bind");
-			exit(EX_OSERR);
-		}
-		if (listen(fiber->fd, cfg.backlog) == -1) {
-			if (errno == EADDRINUSE)
-				goto sleep_and_retry;
-			say_syserror("listen");
-			exit(EX_OSERR);
-		}
-
-		say_info("bound to TCP port %i", server->port);
-		break;
-
-	      sleep_and_retry:
-		if (!warning_said) {
-			say_warn("port %i is already in use, "
-				 "will retry binding after 0.1 seconds.", server->port);
-			warning_said = true;
-		}
-		fiber_sleep(0.1);
-	}
-
-	if (server->on_bind != NULL)
-		server->on_bind(server->data);
-
-	fiber_io_start(EV_READ);
-	for (;;) {
->>>>>>> 4279a836
 		fiber_io_yield();
 
 		while ((fd = accept(fiber->fd, NULL, NULL)) > 0) {
@@ -1233,22 +1131,13 @@
 }
 
 struct fiber *
-<<<<<<< HEAD
-fiber_server(fiber_server_type type, int port, void (*handler) (void *data), void *data,
-=======
 fiber_server(int port, void (*handler) (void *data), void *data,
->>>>>>> 4279a836
 	     void (*on_bind) (void *data))
 {
 	char *server_name;
 	struct fiber_server *server;
 	struct fiber *s;
 
-<<<<<<< HEAD
-	assert(type == tcp_server);
-
-=======
->>>>>>> 4279a836
 	server_name = palloc(eter_pool, 64);
 	snprintf(server_name, 64, "%i/acceptor", port);
 	s = fiber_create(server_name, -1, -1, tcp_server_handler, data);
@@ -1260,46 +1149,30 @@
 
 	fiber_call(s);		/* give a handler a chance */
 	return s;
-<<<<<<< HEAD
 }
 
 /** create new fiber's socket and set standat options. */
 static int
-create_socket(struct fiber *fiber, fiber_server_type type)
-{
-	int sock_domain = -1;
-	int sock_type = -1;
-	int sock_protocol = -1;
-	int one = 1;
-	struct linger ling = { 0, 0 };
-
+create_socket(struct fiber *fiber)
+{
 	if (fiber->fd != -1) {
 		say_error("fiber is already has socket");
-		return -1;
-	}
-
-	switch (type) {
-	case tcp_server:
-		sock_domain = AF_INET;
-		sock_type = SOCK_STREAM;
-		sock_protocol = IPPROTO_TCP;
-		break;
-	default:
-		say_error("invalid socket type");
 		goto create_socket_fail;
 	}
 
-	fiber->fd = socket(sock_domain, sock_type, sock_protocol);
+	fiber->fd = socket(AF_INET, SOCK_STREAM, IPPROTO_TCP);
 	if (fiber->fd == -1) {
 		say_syserror("socket");
 		goto create_socket_fail;
 	}
 
+	int one = 1;
 	if (setsockopt(fiber->fd, SOL_SOCKET, SO_REUSEADDR, &one, sizeof(one)) != 0) {
 		say_syserror("setsockopt");
 		goto create_socket_fail;
 	}
 
+	struct linger ling = { 0, 0 };
 	if (setsockopt(fiber->fd, SOL_SOCKET, SO_KEEPALIVE, &one, sizeof(one)) != 0 ||
 	    setsockopt(fiber->fd, IPPROTO_TCP, TCP_NODELAY, &one, sizeof(one)) != 0 ||
 	    setsockopt(fiber->fd, SOL_SOCKET, SO_LINGER, &ling, sizeof(ling)) != 0) {
@@ -1323,22 +1196,17 @@
 
 /** Create server socket and bind his on port. */
 int
-fiber_serv_socket(struct fiber *fiber, fiber_server_type type, unsigned short port, bool retry, ev_tstamp delay)
+fiber_serv_socket(struct fiber *fiber, unsigned short port, bool retry, ev_tstamp delay)
 {
 	const ev_tstamp min_delay = 0.001; /* minimal delay is 1 msec */
 	struct sockaddr_in sin;
 	bool warning_said = false;
-	bool is_stream_sock = false;
-
-	if (type == tcp_server) {
-		is_stream_sock = true;
-	}
 
 	if (delay < min_delay) {
 		delay = min_delay;
 	}
 
-	if (create_socket(fiber, type) != 0) {
+	if (create_socket(fiber) != 0) {
 		return -1;
 	}
 
@@ -1366,7 +1234,7 @@
 			say_syserror("bind");
 			return -1;
 		}
-		if (is_stream_sock && (listen(fiber->fd, cfg.backlog) != 0)) {
+		if (listen(fiber->fd, cfg.backlog) != 0) {
 			if (retry && (errno == EADDRINUSE)) {
 				/* retry mode, try, to bind after delay */
 				goto sleep_and_retry;
@@ -1388,8 +1256,6 @@
 	}
 
 	return 0;
-=======
->>>>>>> 4279a836
 }
 
 void
