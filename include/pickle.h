#ifndef TARANTOOL_PICKLE_H_INCLUDED
#define TARANTOOL_PICKLE_H_INCLUDED
/*
 * Redistribution and use in source and binary forms, with or
 * without modification, are permitted provided that the following
 * conditions are met:
 *
 * 1. Redistributions of source code must retain the above
 *    copyright notice, this list of conditions and the
 *    following disclaimer.
 *
 * 2. Redistributions in binary form must reproduce the above
 *    copyright notice, this list of conditions and the following
 *    disclaimer in the documentation and/or other materials
 *    provided with the distribution.
 *
 * THIS SOFTWARE IS PROVIDED BY <COPYRIGHT HOLDER> ``AS IS'' AND
 * ANY EXPRESS OR IMPLIED WARRANTIES, INCLUDING, BUT NOT LIMITED
 * TO, THE IMPLIED WARRANTIES OF MERCHANTABILITY AND FITNESS FOR
 * A PARTICULAR PURPOSE ARE DISCLAIMED. IN NO EVENT SHALL
 * <COPYRIGHT HOLDER> OR CONTRIBUTORS BE LIABLE FOR ANY DIRECT,
 * INDIRECT, INCIDENTAL, SPECIAL, EXEMPLARY, OR CONSEQUENTIAL
 * DAMAGES (INCLUDING, BUT NOT LIMITED TO, PROCUREMENT OF
 * SUBSTITUTE GOODS OR SERVICES; LOSS OF USE, DATA, OR PROFITS; OR
 * BUSINESS INTERRUPTION) HOWEVER CAUSED AND ON ANY THEORY OF
 * LIABILITY, WHETHER IN CONTRACT, STRICT LIABILITY, OR TORT
 * (INCLUDING NEGLIGENCE OR OTHERWISE) ARISING IN ANY WAY OUT OF
 * THE USE OF THIS SOFTWARE, EVEN IF ADVISED OF THE POSSIBILITY OF
 * SUCH DAMAGE.
 */
#include <stdbool.h>
#include <stdint.h>
#include "exception.h"

/**
 * pickle (pick-little-endian) -- serialize/de-serialize data from
 * tuple and iproto binary formats.
 *
 * load_* - no boundary checking
 * pick_* - throws exception if no data in the buffer
 */

static inline uint32_t
load_u32(const void **data)
{
	const uint32_t *b = (const uint32_t *) *data;
	*data= b + 1;
	return *b;
}

static inline uint32_t
load_varint32(const void **data)
{
	assert(data != NULL && *data != NULL);
	const uint8_t *b = (const uint8_t *) *data;

	if (!(b[0] & 0x80)) {
		*data = (char *) *data + 1;
		return (b[0] & 0x7f);
	}
	if (!(b[1] & 0x80)) {
		*data = (char *) *data + 2;
		return (b[0] & 0x7f) << 7 | (b[1] & 0x7f);
	}
	if (!(b[2] & 0x80)) {
		*data = (char *) *data + 3;
		return (b[0] & 0x7f) << 14 | (b[1] & 0x7f) << 7 | (b[2] & 0x7f);
	}
	if (!(b[3] & 0x80)) {
		*data = (char *) *data + 4;
		return (b[0] & 0x7f) << 21 | (b[1] & 0x7f) << 14 |
			(b[2] & 0x7f) << 7 | (b[3] & 0x7f);
	}
	if (!(b[4] & 0x80)) {
		*data = (char *) *data + 5;
		return (b[0] & 0x7f) << 28 | (b[1] & 0x7f) << 21 |
			(b[2] & 0x7f) << 14 | (b[3] & 0x7f) << 7 | (b[4] & 0x7f);
	}
	assert(false);
	return 0;
}

static inline uint32_t
pick_varint32(const void **data, const void *end)
{
	assert(data != NULL && *data != NULL);
	const uint8_t *b = (const uint8_t *) *data;
	ssize_t size = (const char *) end - (const char * )*data;

	if (unlikely(size < 1))
		tnt_raise(IllegalParams, "varint is too short (expected 1+ bytes)");

	if (!(b[0] & 0x80)) {
		*data = (char *) *data + 1;
		return (b[0] & 0x7f);
	}

	if (unlikely(size < 2))
		tnt_raise(IllegalParams, "varint is too short (expected 2+ bytes)");

	if (!(b[1] & 0x80)) {
		*data = (char *) *data + 2;
		return (b[0] & 0x7f) << 7 | (b[1] & 0x7f);
	}

	if (unlikely(size < 3))
		tnt_raise(IllegalParams, "BER int is too short (expected 3+ bytes)");

	if (!(b[2] & 0x80)) {
		*data = (char *) *data + 3;
		return (b[0] & 0x7f) << 14 | (b[1] & 0x7f) << 7 | (b[2] & 0x7f);
	}

	if (unlikely(size < 4))
		tnt_raise(IllegalParams, "BER int is too short (expected 4+ bytes)");

	if (!(b[3] & 0x80)) {
		*data = (char *) *data + 4;
		return (b[0] & 0x7f) << 21 | (b[1] & 0x7f) << 14 |
			(b[2] & 0x7f) << 7 | (b[3] & 0x7f);
	}

	if (unlikely(size < 5))
		tnt_raise(IllegalParams, "BER int is too short (expected 5+ bytes)");

	if (!(b[4] & 0x80)) {
		*data = (char *) *data + 5;
		return (b[0] & 0x7f) << 28 | (b[1] & 0x7f) << 21 |
			(b[2] & 0x7f) << 14 | (b[3] & 0x7f) << 7 | (b[4] & 0x7f);
	}

	tnt_raise(IllegalParams, "incorrect BER integer format");
}

#define pick_u(bits)						\
static inline uint##bits##_t					\
pick_u##bits(const void **begin, const void *end)		\
{								\
	if ((const char *) end - (const char *) *begin < (bits)/8)				\
		tnt_raise(IllegalParams,			\
			  "packet too short (expected "#bits" bits)");\
	uint##bits##_t r = *(uint##bits##_t *)*begin;		\
	*begin = (const char *) *begin + (bits)/8;		\
	return r;						\
}

pick_u(8)
pick_u(16)
pick_u(32)
pick_u(64)

static inline const void *
pick_str(const void **data, const void *end, uint32_t size)
{
	const void *str = *data;
	if ((const char *) str + size > (const char *) end)
		tnt_raise(IllegalParams,
			  "packet too short (expected a field)");
	*data = (char *) *data + size;
	return str;
}

static inline const void *
pick_field(const void **data, const void *end)
{
	const void *field = *data;
	uint32_t field_len = pick_varint32(data, end);
	pick_str(data, end, field_len);
	return field;
}

static inline const void *
pick_field_str(const void **data, const void *end, uint32_t *size)
{
	*size = pick_varint32(data, end);
	return pick_str(data, end, *size);
}


static inline uint32_t
pick_field_u32(const void **data, const void *end)
{
	uint32_t size = pick_varint32(data, end);
	if (size != sizeof(uint32_t))
		tnt_raise(IllegalParams,
			  "incorrect packet format (expected a 32-bit int)");
	return *(uint32_t *) pick_str(data, end, size);
}

<<<<<<< HEAD


static inline uint32_t
valid_tuple(const void *data, const void *end, uint32_t field_count)
{
	const void *start = data;

	for (int i = 0; i < field_count; i++)
		pick_field(&data, end);

	return (const char *) data - (const char *) start;
}

/**
 * Calculate size for a specified fields range
 *
 * @returns size of fields data including size of varint data
 */
static inline size_t
tuple_range_size(const void **begin, const void *end, size_t count)
{
	const void *start = *begin;
	while (*begin < end && count-- > 0) {
		size_t len = load_varint32(begin);
		*begin = (char *) *begin + len;
	}
	return (const char *) *begin - (const char *) start;
}

=======
>>>>>>> 66c4dc69
static inline size_t
varint32_sizeof(uint32_t value)
{
	if (value < (1 << 7))
		return 1;
	if (value < (1 << 14))
		return 2;
	if (value < (1 << 21))
		return 3;
	if (value < (1 << 28))
		return 4;
	return 5;
}

/** The caller must ensure that there is space in the buffer */
static inline void *
pack_varint32(void *buf, uint32_t value)
{
	uint8_t *target = (uint8_t *) buf;
	if (value >= (1 << 7)) {
		if (value >= (1 << 14)) {
			if (value >= (1 << 21)) {
				if (value >= (1 << 28))
					*(target++) = (uint8_t)(value >> 28) | 0x80;
				*(target++) = (uint8_t)(value >> 21) | 0x80;
			}
			*(target++) = (uint8_t)((value >> 14) | 0x80);
		}
		*(target++) = (uint8_t)((value >> 7) | 0x80);
	}
	*(target++) = (uint8_t)((value) & 0x7F);

	return target;
}

static inline void *
pack_lstr(void *buf, const void *str, uint32_t len)
{
	return (char *) memcpy(pack_varint32(buf, len), str, len) + len;
}

#endif /* TARANTOOL_PICKLE_H_INCLUDED */<|MERGE_RESOLUTION|>--- conflicted
+++ resolved
@@ -187,38 +187,6 @@
 	return *(uint32_t *) pick_str(data, end, size);
 }
 
-<<<<<<< HEAD
-
-
-static inline uint32_t
-valid_tuple(const void *data, const void *end, uint32_t field_count)
-{
-	const void *start = data;
-
-	for (int i = 0; i < field_count; i++)
-		pick_field(&data, end);
-
-	return (const char *) data - (const char *) start;
-}
-
-/**
- * Calculate size for a specified fields range
- *
- * @returns size of fields data including size of varint data
- */
-static inline size_t
-tuple_range_size(const void **begin, const void *end, size_t count)
-{
-	const void *start = *begin;
-	while (*begin < end && count-- > 0) {
-		size_t len = load_varint32(begin);
-		*begin = (char *) *begin + len;
-	}
-	return (const char *) *begin - (const char *) start;
-}
-
-=======
->>>>>>> 66c4dc69
 static inline size_t
 varint32_sizeof(uint32_t value)
 {
