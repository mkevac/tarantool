<!DOCTYPE book [
<!ENTITY % tnt SYSTEM "../tnt.ent">
%tnt;
]>
<chapter xmlns="http://docbook.org/ns/docbook" version="5.0"
         xmlns:xlink="http://www.w3.org/1999/xlink"
         xmlns:xi="http://www.w3.org/2001/XInclude"
         xml:id="language-reference">

<title>Language reference</title>
<blockquote><para>
  This chapter provides a reference of Tarantool data operations
  and administrative commands.
</para></blockquote>
<bridgehead renderas="sect2">Digression: data and administrative ports</bridgehead>
<para>
  Unlike many other key/value servers, Tarantool uses
  different TCP ports and client/server protocols for data
  manipulation and administrative statements.
  During start up, the server can connect to up to four TCP ports:
  <itemizedlist>
    <listitem><para>
      Read/write data port, to handle INSERTs, UPDATEs,
      DELETEs, SELECTs and CALLs. This port speaks the
      <link xlink:href="https://github.com/tarantool/tarantool/blob/master/doc/box-protocol.txt" xlink:title="A complete BNF of Tarantool client/server protocol">native Tarantool protocol</link>, and provides full data access.
      </para>
      <para>
      The default value of the port is <literal>33013</literal>,
      as defined in <olink targetptr="primary_port"/>
      configuration option.
    </para></listitem>
    <listitem><para>
      Read only port, which only accepts SELECTs and CALLs,
      default  port number <literal>33014</literal>, as defined in
      <olink targetptr="secondary_port"/> configuration option.
    </para></listitem>
    <listitem><para>
      Administrative port, which defaults to <literal>33015</literal>,
      and is defined in <olink targetptr="admin_port"/>
      configuration option.
    </para></listitem>
    <listitem><para>Replication port (see <olink
        targetptr="replication_port"/>), by default set to
        <literal>33016</literal>, used to send updates to
        replicas. Replication is optional, and if this port is not
        set in the configuration file, the corresponding server process
        is not started.
      </para></listitem>
  </itemizedlist>
  In absence of authentication, this approach allows system
  administrators to restrict access to read/write or
  administrative ports. The client, however, has to be aware of
  the separation, and <command>tarantool</command> command line
  client automatically selects the correct port for you
  with help of a simple regular expression. SELECTs, UPDATEs,
  INSERTs, DELETEs and CALLs are sent to the primary port.
  Lua commands are sent to the administrative port.
</para>

<section xml:id="data-manipulation">
  <title>Data manipulation</title>

  <para>
    Five basic request types are supported: INSERT, UPDATE,
    DELETE, SELECT and CALL. All requests, including
    INSERT, UPDATE and DELETE may return data. A SELECT can be
    requested to limit the number of returned tuples. This is
    useful when searching in a non-unique index or when 
    a special <quote>wildcard</quote> (zero-length string) value
    is supplied as search key or a key part.
 </para>
  <para>
    UPDATE statement supports operations on fields &mdash;
    assignment, arithmetic operations (the field must be numeric),
    cutting and pasting fragments of a field, &mdash; as well as
    operations on a tuple: push and pop of a field at the tail of
    a tuple, deletion and insertion of a field.  Multiple
    operations can be combined into a single update, and in this
    case they are performed atomically. Each operation expects
    field number as its first argument. When a sequence of changes
    is present, field identifier in each operation is assumed to
    be relative to the most recent state of the tuple, i.e. as if
    all previous operations in a multi-operation update have
    already been applied. In other words, it's always safe to
    merge multiple UPDATE statements into a single one, with no
    change in semantics.
  </para>
  <para>Tarantool protocol was designed with focus on asynchronous
    I/O and easy integration with proxies. Each client
    request starts with a 12-byte binary header, containing three
    fields: request type, length, and a numeric id.
  </para>
 <para>
    The mandatory length, present in request header simplifies
    client or proxy I/O.  A response to a request is sent to the
    client as soon as it is ready. It always carries in its header
    the same type and id as in the request. The id makes it
    possible to match a request to a response, even if the latter
    arrived out of order.
  </para>
  <para>Request type defines the format of the payload.
    INSERTs, UPDATEs and DELETEs can only be made by the primary key, so
    an index id and a key (possibly multipart) are always present
    in these requests. SELECTs can use secondary keys. UPDATE
    only needs to list the fields that are actually changed. With
    this one exception, all commands operate on whole tuple(s).
  </para>
  <para>Unless implementing a client driver, one needn't
    concern oneself with the complications of the binary
    protocol. <olink targetptr="connectors">Language-specific
    drivers</olink> provide a friendly way to store domain
    language data structures in Tarantool, and the command line
    client supports a subset of standard SQL.
    A complete description of both, the binary protocol and
    the supported SQL, is maintained in annotated Backus-Naur
    form in the source tree: please see
    <link xlink:href="https://github.com/tarantool/tarantool/blob/master/doc/box-protocol.txt"><filename>doc/box-protocol.txt</filename></link>
    and
    <link xlink:href="https://github.com/tarantool/tarantool/blob/master/doc/sql.txt"><filename>doc/sql.txt</filename></link> respectively.
  </para>
<<<<<<< HEAD
=======
  <section xml:id="memcached-protocol">
    <title>Memcached protocol</title>
      <para>If full access to Tarantool functionality is not needed,
      or there is no readily available connector for the
      programming language in use, any existing client driver for
      Memcached will make do as a Tarantool connector.
      To enable text Memcached protocol, turn on
      <olink targetptr="memcached_port"/> in the configuration file.
      Since Memcached has no notion of spaces or secondary
      indexes, this port only makes it possible to access one
      dedicated space (see <olink
      targetptr="memcached_space"/>) via its primary key.
      Unless tuple expiration is enabled with <olink
      targetptr="memcached_expire"/>, TTL part of the message is
      stored but ignored.
     </para>
     <para>
       Notice, that <olink targetptr="memcached_space"/> is also
       accessible using the primary port or Lua. A common use
       of the Memcached port in Tarantool is when a Memcached default
       expiration algorithm is insufficient, and a custom Lua
       expiration procedure is used.
     </para>
     <para>
      Tarantool does not support the binary protocol of Memcached.
      If top performance is a must, Tarantool's own binary
      protocol should be used.
     </para>
  </section>
>>>>>>> 39cd14e6
</section>

<section xml:id="administrative-console">
  <title>Administrative console</title>
  <para>
    The administrative console is simply an outlet of the Tarantool
    Lua interpreter.  You can connect to the administrative port
    using any <command>telnet</command> client, or a tool like
    <command>rlwrap</command>, if access to readline features is
    desired. Additionally, <command>tarantool</command>, the
    SQL-capable command line client, automatically distinguishes
    SQL and Lua statements and directs them to the appropriate port.
    The server response to an administrative command, even though
    it is always in plain text, can be quite complex.
    It is encoded using YAML markup to simplify automated parsing.
  </para>
  <para>To learn about all supported administrative commands, you
    can type <emphasis role="tntadmin">help</emphasis> in the
    administrative console. A reference description also follows
    below:</para>

  <variablelist>

    <varlistentry>
      <term xml:id="box.snapshot" xreflabel="box.snapshot()">
        <emphasis role="tntadmin">box.snapshot()</emphasis>
      </term>
      <listitem><para>
        Take a snapshot of all data and store it in
        <filename><olink
        targetptr="snap_dir"/>/&lt;latest-lsn&gt;.snap</filename>.
        To take a snapshot, Tarantool first enters the delayed
        garbage collection mode for all data. In this mode,
        tuples which were allocated before the snapshot has
        started are not freed until the snapshot has finished.
        To preserve consistency of the primary key, used to
        iterate over tuples, a copy-on-write technique is employed.
        If the master process changes part of a primary key, 
        the corresponding process page is split, and the snapshot
        process obtains an old copy of the page. Since a
        snapshot is written sequentially, one can expect a very
        high write performance (averaging to 80MB/second on modern
        disks), which means an average database instance gets
        saved in a matter of minutes.  Note, that as long as there
        are any changes to the parent index memory through concurrent
        updates, there are going to be page splits, and therefore
        one needs to have some extra free memory to run this
        command. 10% of <olink targetptr="slab_alloc_arena"/>
        is, on average, sufficient. This statement waits until a
        snapshot is taken and returns operation result. For
        example:
<programlisting>localhost> box.info()
---
info:
  version: "1.4.6"
  lsn: 843301
...
localhost> box.snapshot()
---
ok
...
localhost> box.snapshot()
---
fail: can't save snapshot, errno 17 (File exists)
...
</programlisting>
      </para>
      <para>
        Taking a snapshot does not cause the server to start a new
        write ahead log. Once a snapshot is taken, old WALs can be
        deleted as long as all replicas are up to date. But the
        WAL which was current at the time <emphasis
        role="tntadmin">box.snapshot()</emphasis> started must be
        kept for recovery, since it still contains log records
        written after the start of <emphasis role="tntadmin">save
        snapshot</emphasis>.
      </para>
      <para>
        An alternative way to save a snapshot is to send the server
        SIGUSR1 UNIX signal. While this approach could be handy, it
        is not recommended for use in automation: a signal provides no
        way to find out whether the snapshot was taken successfully
        or not.
      </para>
      </listitem>
    </varlistentry>


    <varlistentry>
      <term xml:id="box.cfg.reload" xreflabel="box.cfg.reload()">
        <emphasis role="tntadmin">box.cfg.reload()</emphasis>
      </term>
      <listitem><para>
        Re-read the configuration file. If the file contains
        changes to dynamic parameters, update the runtime
        settings. If configuration syntax is incorrect, or a
        read-only parameter is changed, produce an error and do
        nothing.
      </para></listitem>
    </varlistentry>

    <varlistentry>
      <term xml:id="box.cfg.show" xreflabel="box.cfg()">
        <emphasis role="tntadmin">box.cfg()</emphasis>
      </term>
      <listitem><para>
        Show the current settings. Displays all settings,
        including those that have default values and thus are not
        necessarily present in the configuration file.
      </para></listitem>
    </varlistentry>

    <varlistentry>
      <term xml:id="box.info" xreflabel="box.info()">
        <emphasis role="tntadmin">box.info()</emphasis>
      </term>
      <listitem><para>
<programlisting>
localhost> box.info()
---
info:
  version: "1.4.5-128-ga91962c"
  uptime: 441524
  pid: 12315
  logger_pid: 12316
  lsn: 15481913304
  recovery_lag: 0.000
  recovery_last_update: 1306964594.980
  status: primary
  config: "/usr/local/etc/tarantool.cfg"
</programlisting>
      </para>
      <para>
        <emphasis role="strong">recovery_lag</emphasis> holds the
        difference (in seconds) between the current time on the
        machine (wall clock time) and the time stamp of the last
        applied record.  In replication setup, this difference can
        indicate the delay taking place before a change is
        applied to a replica.
      </para>
      <para>
        <emphasis role="strong">recovery_last_update</emphasis> is
        the wall clock time of the last change recorded in the
        write ahead log. To convert it to human-readable time,
        you can use <command>date -d@<replaceable>1306964594.980</replaceable></command>.
      </para>
      <para>
        <emphasis role="strong">status</emphasis> is
        either "primary" or "replica/&lt;hostname&gt;".
      </para>

      </listitem>
    </varlistentry>

    <varlistentry>
      <term xml:id="box.stat.show" xreflabel="box.stat()">
        <emphasis role="tntadmin">box.stat()</emphasis>
      </term>
      <listitem><para>
      Show the average number of requests per second, and the
      total number of requests since startup, broken down by
      request type: INSERT or SELECT or UPDATE or DELETE."
<programlisting>
localhost> box.stat()
---
statistics:
  INSERT:        { rps:  139  , total:  48207694    }
  SELECT_LIMIT:  { rps:  0    , total:  0           }
  SELECT:        { rps:  1246 , total:  388322317   }
  UPDATE_FIELDS: { rps:  1874 , total:  743350520   }
  DELETE:        { rps:  147  , total:  48902544    }
</programlisting>
      </para></listitem>
    </varlistentry>

    <varlistentry>
      <term xml:id="box.slab.info" xreflabel="box.slab.info()">
        <emphasis role="tntadmin">box.slab.info()</emphasis>
      </term>
      <listitem>
        <para>
          Show the statistics of the slab allocator. The slab
          allocator is the main allocator used to store tuples.
          This can be used to monitor the total memory use and
          memory fragmentation.
        </para>
        <para>
          <emphasis role="strong">items_used</emphasis> contains
          the % of <olink targetptr="slab_alloc_arena"/> already
          used to store tuples.
        </para>
        <para>
          <emphasis role="strong">arena_used</emphasis> contains
          the % of <olink targetptr="slab_alloc_arena"/> that is
          already distributed to the slab allocator.
        </para>
        <para>
        </para>
      </listitem>
    </varlistentry>

    <varlistentry>
      <term xml:id="box.coredump" xreflabel="box.coredump()">
        <emphasis role="tntadmin">box.coredump()</emphasis>
      </term>
      <listitem><para>
        Fork and dump a core. Since Tarantool stores all tuples
        in memory, it can take some time. Mainly useful for
        debugging.
      </para></listitem>
    </varlistentry>

    <varlistentry>
      <term xml:id="box.fiber.info" xreflabel="box.fiber.info()">
        <emphasis role="tntadmin">box.fiber.info()</emphasis>
      </term>
      <listitem><para>
        Show all running fibers, with their stack.
        Mainly useful for debugging.
      </para></listitem>
    </varlistentry>

    <varlistentry>
      <term xml:id="lua-command">
        <emphasis role="tntadmin">...</emphasis>
      </term>
      <listitem><para>
        Execute any chunk of Lua code. This can be used to define,
        invoke, debug and drop <olink
        targetptr="stored-procedures">stored procedures</olink>,
        inspect server environment, perform automated
        administrative tasks.
      </para></listitem>
    </varlistentry>

  </variablelist>

</section>

<xi:include href="stored-procedures.xml" />
<xi:include href="triggers.xml" />

</chapter>

<!--
vim: tw=66 syntax=docbk
vim: spell spelllang=en_us
--><|MERGE_RESOLUTION|>--- conflicted
+++ resolved
@@ -118,38 +118,6 @@
     and
     <link xlink:href="https://github.com/tarantool/tarantool/blob/master/doc/sql.txt"><filename>doc/sql.txt</filename></link> respectively.
   </para>
-<<<<<<< HEAD
-=======
-  <section xml:id="memcached-protocol">
-    <title>Memcached protocol</title>
-      <para>If full access to Tarantool functionality is not needed,
-      or there is no readily available connector for the
-      programming language in use, any existing client driver for
-      Memcached will make do as a Tarantool connector.
-      To enable text Memcached protocol, turn on
-      <olink targetptr="memcached_port"/> in the configuration file.
-      Since Memcached has no notion of spaces or secondary
-      indexes, this port only makes it possible to access one
-      dedicated space (see <olink
-      targetptr="memcached_space"/>) via its primary key.
-      Unless tuple expiration is enabled with <olink
-      targetptr="memcached_expire"/>, TTL part of the message is
-      stored but ignored.
-     </para>
-     <para>
-       Notice, that <olink targetptr="memcached_space"/> is also
-       accessible using the primary port or Lua. A common use
-       of the Memcached port in Tarantool is when a Memcached default
-       expiration algorithm is insufficient, and a custom Lua
-       expiration procedure is used.
-     </para>
-     <para>
-      Tarantool does not support the binary protocol of Memcached.
-      If top performance is a must, Tarantool's own binary
-      protocol should be used.
-     </para>
-  </section>
->>>>>>> 39cd14e6
 </section>
 
 <section xml:id="administrative-console">
